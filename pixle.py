from itertools import chain

import numpy as np
import torch
from torch.nn.functional import softmax

from mmseg.apis import inference_model
from adv_setting import model_predict  # model_predict import 추가

from tqdm import tqdm
from function import visualize_segmentation

from function import *
from evaluation import *


class Pixle():
    """
    Pixle: a fast and effective black-box attack based on rearranging pixels'
    [https://arxiv.org/abs/2202.02236]

    Distance Measure : L0

    Arguments:
        model (nn.Module): model to attack.
        x_dimensions (int or float, or a tuple containing a combination of those): size of the sampled patch along ther x side for each iteration. The integers are considered as fixed number of size,
        while the float as parcentage of the size. A tuple is used to specify both under and upper bound of the size. (Default: (2, 10))
        y_dimensions (int or float, or a tuple containing a combination of those): size of the sampled patch along ther y side for each iteration. The integers are considered as fixed number of size,
        while the float as parcentage of the size. A tuple is used to specify both under and upper bound of the size. (Default: (2, 10))
        pixel_mapping (str): the type of mapping used to move the pixels. Can be: 'random', 'similarity', 'similarity_random', 'distance', 'distance_random' (Default: random)
        restarts (int): the number of restarts that the algortihm performs. (Default: 20)
        max_iterations (int): number of iterations to perform for each restart. (Default: 10)
        update_each_iteration (bool): if the attacked images must be modified after each iteration (True) or after each restart (False).  (Default: False)
    Shape:
        - images: :math:`(N, C, H, W)` where `N = number of batches`, `C = number of channels`,        `H = height` and `W = width`. It must have a range [0, 1].
        - labels: :math:`(N)` where each value :math:`y_i` is :math:`0 \leq y_i \leq` `number of labels`.
        - output: :math:`(N, C, H, W)`.

    Examples::
        >>> attack = torchattacks.Pixle(model, x_dimensions=(0.1, 0.2), restarts=10, max_iterations=50)
        >>> adv_images = attack(images, labels)
    """

    def __init__(
        self,
        model,
        x_dimensions=(6, 6),
        y_dimensions=(5, 5),
        pixel_mapping="random",
        restarts=250,
        max_iterations=20,
        update_each_iteration=False,
        threshold=2250,
        device=None,
        cfg = None,
        is_mmseg_model=False,
<<<<<<< HEAD
        loss='prob',
        eps=0.01,
        d=5
    ):
        self.model = model
        self.device = device
        self.cfg = cfg

        # Check if this is a robust model or mmseg model
        self.is_mmseg_model = is_mmseg_model
=======
        model_config=None  # model_config 파라미터 추가
    ):
        self.model = model
        self.device = device
>>>>>>> 124bc0d0

        # Loss function and related parameters
        self.loss = loss
        self.eps = eps
        self.d = d

        # For decision losses
        self.original_pred_labels = None
        self.pre_changed_pixels = None
        self.previous_pred_labels = None

        if restarts < 0 or not isinstance(restarts, int):
            raise ValueError(
                "restarts must be and integer >= 0 " "({})".format(restarts)
            )

        self.update_each_iteration = update_each_iteration
        self.max_patches = max_iterations

        self.restarts = restarts
        self.pixel_mapping = pixel_mapping.lower()

        self.threshold = threshold
        self.save_interval = restarts // 5
        self.cfg = cfg
        if self.pixel_mapping not in [
            "random",
            "similarity",
            "similarity_random",
            "distance",
            "distance_random",
        ]:
            raise ValueError(
                "pixel_mapping must be one of [random, similarity,"
                "similarity_random, distance, distance_random]"
                " ({})".format(self.pixel_mapping)
            )

        if isinstance(y_dimensions, (int, float)):
            y_dimensions = [y_dimensions, y_dimensions]

        if isinstance(x_dimensions, (int, float)):
            x_dimensions = [x_dimensions, x_dimensions]

        if not all(
            [
                (isinstance(d, (int)) and d > 0)
                or (isinstance(d, float) and 0 <= d <= 1)
                for d in chain(y_dimensions, x_dimensions)
            ]
        ):
            raise ValueError(
                "dimensions of first patch must contains integers"
                " or floats in [0, 1]"
                " ({})".format(y_dimensions)
            )

        self.p1_x_dimensions = x_dimensions
        self.p1_y_dimensions = y_dimensions

        self.supported_mode = ["default", "targeted"]
        self.is_mmseg_model = is_mmseg_model
        self.model_config = model_config  # model_config 저장


    def forward(self, images, gt):

        if not self.update_each_iteration:
            adv_images = self.restart_forward(images, gt)
            return adv_images
        else:
            adv_images = self.iterative_forward(images, gt)
            return adv_images



    def restart_forward(self, images, gt):
        if not isinstance(images, torch.Tensor):
            raise ValueError("images must be a torch.Tensor")

        if len(images.shape) == 3:
            images = images.unsqueeze(0) # Shape: (1, C, H, W)
            gt = gt.unsqueeze(0) # Shape: (1, H, W)


        x_bounds = tuple(
            [
                max(1, d if isinstance(d, int) else round(images.size(3) * d))
                for d in self.p1_x_dimensions
            ]
        )

        y_bounds = tuple(
            [
                max(1, d if isinstance(d, int) else round(images.size(2) * d))
                for d in self.p1_y_dimensions
            ]
        )

        results = {
            "query": [], # 각 이미지별 중간 저장 시점 반복 횟수 리스트
            "adv_images": [],   # 각 이미지별 중간 저장 이미지 Tensor 리스트
        }

        images = images.clone().detach().to(self.device)
        gt = gt.clone().detach().to(self.device)

        bs, C, H, W = images.shape

        for idx in range(bs):
            image, gt = images[idx : idx + 1], gt[idx : idx + 1]
            best_image = image.clone()
            pert_image = image.clone()

            initial_loss, loss, callback = self._get_fun(image, gt)
            l0_threshold_captured = self.threshold #W * H * 0.001 = 2097
            best_solution = None

            best_p = initial_loss
            image_probs = [best_p]

            query_count = 0
            update_query = 0
            for r in tqdm(range(self.restarts), desc="Restarts"):
                stop = False
                # if r == 50:
                    # best_img_pred = inference_model(self.model, best_image).pred_sem_seg.data.squeeze(0).cpu().numpy().astype(np.uint8)
                    # visualize_segmentation(best_image, best_img_pred, save_path='./results/pixle_benign1.png', alpha=0.0)
                    # visualize_segmentation(best_image, best_img_pred, save_path='./results/pixle_benign1.png', alpha=1)

                for it in range(self.max_patches):

                    (x, y), (x_offset, y_offset) = self.get_patch_coordinates(
                        image=image, x_bounds=x_bounds, y_bounds=y_bounds
                    )

                    destinations = self.get_pixel_mapping(
                        image, x, x_offset, y, y_offset, destination_image=best_image
                    )

                    solution = [x, y, x_offset, y_offset] + destinations

                    pert_image = self._perturb(
                        source=image, destination=best_image, solution=solution
                    )

                    mean_p = loss(solution=pert_image, solution_as_perturbed=True)

                    query_count += 1
                    if mean_p < best_p:
                        best_p = mean_p
                        best_solution = pert_image
                        update_query = query_count
                    
                    image_probs.append(best_p)

                    # 반복 횟수로 조절해서 필요 없음
                    # if callback(pert_image, l0_threshold_captured):
                    #     best_solution = pert_image
                    #     stop = True
                    #     break
                #L0 check
                # l0_distance = calculate_l0_norm(image.cpu().numpy().astype(np.uint8), pert_image.cpu().numpy().astype(np.uint8))
                # print(f"L0 distance: {l0_distance}")

                if best_solution is None:
                    best_image = pert_image
                else:
                    best_image = best_solution

                if stop:
                    break
            
                #save metrics
                # --- 중간 저장 로직 ---
                if (r+1) % self.save_interval == 0:
                    results["adv_images"].append(best_image)
                    results["query"].append(update_query)
                # --- ----------------------------- ---


        # 최종 adv 이미지 Tensor와 결과 딕셔너리 반환
        return results


    def iterative_forward(self, images, labels):
        assert len(images.shape) == 3 or (
            len(images.shape) == 4 and images.size(0) == 1
        )

        if len(images.shape) == 3:
            images = images.unsqueeze(0)

        if self.targeted:
            labels = self.get_target_label(images, labels)

        x_bounds = tuple(
            [
                max(1, d if isinstance(d, int) else round(images.size(3) * d))
                for d in self.p1_x_dimensions
            ]
        )

        y_bounds = tuple(
            [
                max(1, d if isinstance(d, int) else round(images.size(2) * d))
                for d in self.p1_y_dimensions
            ]
        )

        adv_images = []

        images = images.clone().detach().to(self.device)
        labels = labels.clone().detach().to(self.device)

        bs, _, _, _ = images.shape

        for idx in range(bs):
            image, label = images[idx : idx + 1], labels[idx : idx + 1]

            best_image = image.clone()

            loss, callback = self._get_fun(image, label, target_attack=self.targeted)

            best_p = loss(solution=image, solution_as_perturbed=True)
            image_probs = [best_p]

            for it in range(self.max_patches):

                (x, y), (x_offset, y_offset) = self.get_patch_coordinates(
                    image=image, x_bounds=x_bounds, y_bounds=y_bounds
                )

                destinations = self.get_pixel_mapping(
                    image, x, x_offset, y, y_offset, destination_image=best_image
                )

                solution = [x, y, x_offset, y_offset] + destinations
               
                pert_image = self._perturb(
                    source=image, destination=best_image, solution=solution
                )

                p = loss(solution=pert_image, solution_as_perturbed=True)

                if p < best_p:
                    best_p = p
                    best_image = pert_image

                image_probs.append(best_p)

                if callback(pert_image, None, True):
                    best_image = pert_image
                    break


            adv_images.append(best_image)

        adv_images = torch.cat(adv_images)

        return adv_images
    #안쓰는 함수
    def _get_prob(self, image, gt):
        if self.is_mmseg_model:
            # 기존 mmseg API 사용
            result = inference_model(self.model, image)
            pred_labels = result.pred_sem_seg.data.squeeze().cpu().numpy().astype(np.uint8) #result shape (1024, 2048)
        else:
            # model_predict 사용
            if isinstance(image, torch.Tensor):
                image_np = image.permute(1, 2, 0).cpu().numpy().astype(np.uint8)
            else:
                image_np = image
            _, pred_labels = model_predict(self.model, image_np, self.model_config)
            pred_labels = pred_labels.cpu().numpy().astype(np.uint8)
        
        # 비교를 위해 gt_labels를 pred_labels와 동일한 장치 및 dtype으로 이동합니다.
        gt_labels = gt.to(device=pred_labels.device, dtype=pred_labels.dtype)

        ignore_index = 255

        # 유효한 ground truth 픽셀 마스크 (ignore_index가 아닌 픽셀)
        valid_gt_mask = (gt_labels != ignore_index)

        # 예측과 ground truth가 *일치하는* 픽셀 마스크 (유효한 gt 내에서)
        # 이곳이 우리가 평균을 계산할 대상 픽셀입니다.
        match_mask = (pred_labels == gt_labels) & valid_gt_mask # Shape: (H, W)

        # 모든 로짓에 대해 softmax 확률을 계산합니다.
        all_probs = softmax(logits, dim=1) # Shape: (1, num_classes, H, W)

        # 각 픽셀 위치에서 클래스들 중 가장 높은 확률 값을 찾습니다.
        max_all_probs, _ = torch.max(all_probs, dim=1) # Shape: (1, H, W)
        max_all_probs = max_all_probs.squeeze(0) # Shape: (H, W)

        # 예측이 맞았고 유효한 GT인 픽셀들만 선택합니다.
        relevant_probs = max_all_probs[match_mask] # 관련 확률값들 (1D 텐서)

        # 선택된 확률 값들의 평균을 계산합니다.
        if relevant_probs.numel() == 0:
            # 만약 모든 유효 픽셀에서 예측이 틀렸거나, 유효 픽셀이 없는 경우
            average_prob = torch.tensor(0.0, device=logits.device)
        else:
            # float 타입으로 변환하여 평균 계산
            average_prob = torch.mean(relevant_probs.float())

        # 계산된 평균 확률 값을 numpy 배열로 변환하여 반환합니다.
        return average_prob.detach().cpu().numpy()
    
    #안쓰는 함수수
    def loss(self, img, label, target_attack=False):

        p = self._get_prob(img)
        p = p[np.arange(len(p)), label]

        if target_attack:
            p = 1 - p

        return p.sum()

    def get_patch_coordinates(self, image, x_bounds, y_bounds):
        c, h, w = image.shape[1:]

        x, y = np.random.uniform(0, 1, 2)

        x_offset = np.random.randint(x_bounds[0], x_bounds[1] + 1)

        y_offset = np.random.randint(y_bounds[0], y_bounds[1] + 1)

        x, y = int(x * (w - 1)), int(y * (h - 1))

        if x + x_offset > w:
            x_offset = w - x

        if y + y_offset > h:
            y_offset = h - y

        return (x, y), (x_offset, y_offset)

    def get_pixel_mapping(
        self, source_image, x, x_offset, y, y_offset, destination_image=None
    ):
        if destination_image is None:
            destination_image = source_image

        destinations = []
        c, h, w = source_image.shape[1:]
        source_image = source_image[0]

        if self.pixel_mapping == "random":
            for i in range(x_offset):
                for j in range(y_offset):
                    dx, dy = np.random.uniform(0, 1, 2)
                    dx, dy = int(dx * (w - 1)), int(dy * (h - 1))
                    destinations.append([dx, dy])
        else:
            for i in np.arange(y, y + y_offset):
                for j in np.arange(x, x + x_offset):
                    pixel = source_image[:, i : i + 1, j : j + 1]
                    diff = destination_image - pixel
                    diff = diff[0].abs().mean(0).view(-1)

                    if "similarity" in self.pixel_mapping:
                        diff = 1 / (1 + diff)
                        diff[diff == 1] = 0

                    probs = torch.softmax(diff, 0).cpu().numpy()

                    indexes = np.arange(len(diff))

                    pair = None

                    linear_iter = iter(
                        sorted(
                            zip(indexes, probs), key=lambda pit: pit[1], reverse=True
                        )
                    )

                    while True:
                        if "random" in self.pixel_mapping:
                            index = np.random.choice(indexes, p=probs)
                        else:
                            index = next(linear_iter)[0]

                        _y, _x = np.unravel_index(index, (h, w))

                        if _y == i and _x == j:
                            continue

                        pair = (_x, _y)
                        break

                    destinations.append(pair)

        return destinations

    def _get_fun(self, img, gt, target_attack=False):
        """
        Calculates initial state and returns loss function and callback.
        Loss is based on the average probability of the TRUE class at initially CORRECTLY predicted pixels.

        Args:
            img (torch.Tensor): Original image tensor (1, C, H, W) on self.device, range [0, 1].
            gt (torch.Tensor): Ground truth tensor (1, H, W) on self.device, dtype long.
            target_attack (bool): Boolean flag.

        Returns:
            initial_loss (float): Average probability of the true class at initially correct pixels.
            func (callable): Function to calculate loss for a perturbed image tensor using the same logic.
            callback (callable): Function to check attack success.
        """
        # --- Calculate initial state ---
        original_img = img.squeeze(0) # Shape: (C, H, W)
        gt = gt.squeeze(0) # Shape: (H, W)
        with torch.no_grad():
            # 1. Get original logits and predictions
            try:
                if self.is_mmseg_model:
                    # 기존 mmseg API 사용
                    original_result = inference_model(self.model, original_img.permute(1, 2, 0).cpu().numpy())
                    original_logits = original_result.seg_logits.data.to(self.device) # Shape: (C, H, W)
                    original_probs = softmax(original_logits, dim=0) # Shape: (C, H, W)
                    original_pred_labels = original_result.pred_sem_seg.data.squeeze() # Shape: (H, W)
                else:
                    # model_predict 사용 (DataParallel 문제 없음)
                    original_img_np = original_img.permute(1, 2, 0).cpu().numpy().astype(np.uint8)
                    original_probs, original_pred_labels = model_predict(self.model, original_img_np, self.model_config)
                    original_probs = original_probs.to(self.device)
                    original_pred_labels = original_pred_labels.to(self.device)
                    # logits는 probs에서 역계산 (필요한 경우)
                    original_logits = torch.log(original_probs + 1e-8)
                    
            except Exception as e:
                print("\n--- Error calling inference_model (Original Image) ---")
                raise e

            # 2. Create masks
            ignore_index = 255
            num_classes = original_logits.shape[0]
            channel_indices = torch.arange(num_classes, device=self.device) # Shape: (C)

            # 예측이 맞은 픽셀만 선택
            condition_mask = torch.ones_like(original_pred_labels, dtype=torch.bool)

            #gt를 사용해 배경 제거
            if self.cfg['dataset'] == 'cityscapes':
                # Cityscapes: gt에서 255인 픽셀 무시
                valid_gt_mask = gt != 255
            elif self.cfg['dataset'] == 'ade20k':
                # ADE20k: gt에서 0번 클래스인 픽셀 무시
                valid_gt_mask = gt != 0
            elif self.cfg['dataset'] == 'VOC2012':
                # VOC2012: gt에서 0번 클래스인 픽셀 무시
                valid_gt_mask = gt != 0

            correct_masked_pred_labels = torch.where(valid_gt_mask, original_pred_labels, ignore_index)

            #마스크를 (C, H, W) 형태로 변환
            channel_indices_reshaped = channel_indices.view(num_classes, 1, 1)
            channel_indices_reshaped = channel_indices_reshaped.to(correct_masked_pred_labels.device)
            final_mask = channel_indices_reshaped == correct_masked_pred_labels #broadcast

            # Store original pred labels for decision losses
            self.original_pred_labels = original_pred_labels.clone()

            # Initialize previous_pred_labels for decision_change loss
            if self.loss == 'decision_change':
                self.previous_pred_labels = original_pred_labels.clone()

            # Initialize pre_changed_pixels for decision loss
            if self.loss == 'decision':
                self.pre_changed_pixels = torch.zeros_like(original_pred_labels).to(self.device)

            # 3. Calculate initial loss based on probability of TRUE class at matched locations
            # original_probs (C, H, W) 에서 final_mask (C, H, W)가 True인 위치의 값만 선택
            selected_initial_probs = original_probs[final_mask] # 1D Tensor of selected logits

            # 선택된 확률 값들의 평균을 계산
            initial_loss_val = torch.mean(selected_initial_probs)

        @torch.no_grad()
        def func(solution=None, destination=None, solution_as_perturbed=False, pert_image_tensor=None, **kwargs):
            # 1. Get perturbed image tensor
            if pert_image_tensor is None:
                # ... (Calculate pert_image_tensor using _perturb) ...
                 if solution is None: raise ValueError(...)
                 if not solution_as_perturbed:
                     current_destination = destination if destination is not None else img
                     if not isinstance(current_destination, torch.Tensor): raise TypeError(...)
                     pert_image_tensor = self._perturb(source=img, destination=current_destination, solution=solution)
                 else: pert_image_tensor = solution
                 if not isinstance(pert_image_tensor, torch.Tensor): raise TypeError(...)
                 pert_image_tensor = pert_image_tensor.to(self.device)

            # 2. Get probabilities for the perturbed image

            if self.is_mmseg_model:
                # 기존 mmseg API 사용
                adv_result = inference_model(self.model, pert_image_tensor.squeeze(0).permute(1, 2, 0).cpu().numpy())
                adv_logits = adv_result.seg_logits.data.to(self.device) # Shape: (C, H, W)
                adv_probs = softmax(adv_logits, dim=0) # Shape: (C, H, W)
            else:
<<<<<<< HEAD
                # Use model_predict for Robust models
                from adv_setting import model_predict
                img_np = pert_image_tensor.squeeze(0).permute(1, 2, 0).cpu().numpy().astype(np.uint8)
                adv_probs, _ = model_predict(self.model, img_np, self.cfg)
                adv_logits = torch.log(adv_probs)

            # Calculate loss based on loss type
            if self.loss == 'prob':
                # Original probability-based loss
                adv_correct_probs = adv_probs[final_mask]
                loss_val = torch.mean(adv_correct_probs.float())
                return loss_val.detach().cpu().numpy()

            elif self.loss == 'decision':
                # Margin loss calculation
                gt_indices = final_mask.float().argmax(dim=0)  # (H, W)
                correct_logits = adv_logits.gather(0, gt_indices.unsqueeze(0)).squeeze(0)  # (H, W)

                adv_logits_clone = adv_logits.clone()
                h, w = adv_logits.shape[1], adv_logits.shape[2]
                adv_logits_clone[gt_indices, torch.arange(h).unsqueeze(1).expand(h, w), torch.arange(w).expand(h, w)] = float('-inf')
                max_wrong_logits, _ = adv_logits_clone.max(dim=0)  # (H, W)
                margin = correct_logits - max_wrong_logits  # (H, W)
                valid_pixel_mask = final_mask.any(dim=0)
                margin_loss = margin[valid_pixel_mask].mean()

                # Decision loss calculation
                adv_pred_labels = adv_result.pred_sem_seg.data.squeeze().to(self.device) # Shape: (H, W)
                H, W = adv_pred_labels.shape[0], adv_pred_labels.shape[1]
                current_changed_pixels = (adv_pred_labels != self.original_pred_labels).long()

                # Calculate incremental changed pixels
                if self.pre_changed_pixels is not None:
                    changed_pixels = current_changed_pixels - self.pre_changed_pixels
                else:
                    changed_pixels = current_changed_pixels
                decision_loss = (torch.sum(changed_pixels.float()) / ((H * W * self.eps) * (self.d ** 2)))

                # Update pre_changed_pixels
                self.pre_changed_pixels = current_changed_pixels
=======
                # model_predict 사용 (DataParallel 문제 없음)
                pert_img_np = pert_image_tensor.squeeze(0).permute(1, 2, 0).cpu().numpy().astype(np.uint8)
                adv_probs, _ = model_predict(self.model, pert_img_np, self.model_config)
                adv_probs = adv_probs.to(self.device)
            
            adv_correct_probs = adv_probs[final_mask]
            # Average these probabilities
            loss_val = torch.mean(adv_correct_probs.float())
>>>>>>> 124bc0d0

                # Combine margin loss and decision loss
                total_loss = margin_loss - decision_loss
                return total_loss.detach().cpu().numpy()

            elif self.loss == 'decision_change':
                # Decision change loss calculation
                adv_pred_labels = adv_result.pred_sem_seg.data.squeeze().to(self.device) # Shape: (H, W)

                # First iteration: use original prediction as previous
                if self.previous_pred_labels is None:
                    self.previous_pred_labels = self.original_pred_labels.clone()

                # Calculate changed pixels compared to previous prediction
                changed_pixels = (adv_pred_labels != self.previous_pred_labels).long()

                # Exclude background pixels
                valid_pixel_mask = final_mask.any(dim=0)
                changed_count = changed_pixels[valid_pixel_mask].sum().float()
                total_valid_pixels = valid_pixel_mask.sum().float()

                # Calculate change ratio (negative: more changes = lower loss)
                change_ratio = changed_count / (total_valid_pixels + 1e-8)
                loss_val = -change_ratio  # Negative: more changes = lower loss

                # Update previous_pred_labels for next iteration
                self.previous_pred_labels = adv_pred_labels.clone()

                return loss_val.detach().cpu().numpy()

            else:
                raise ValueError(f"Unsupported loss type: {self.loss}")
        

        @torch.no_grad()
        def callback(pert_image_tensor=None, l0_threshold_captured=None, **kwargs): # Simplified signature
            """Calculates L0 distance and checks against threshold."""
            if pert_image_tensor is None: raise ValueError("callback needs pert_image_tensor")
            if not isinstance(pert_image_tensor, torch.Tensor): raise TypeError(...)
            pert_image_tensor = pert_image_tensor.to(self.device)

            # Calculate absolute difference (element-wise)
            # Both tensors should be shape (1, C, H, W)
            abs_diff = torch.abs(original_img - pert_image_tensor)

            # Check if difference in *any* channel exceeds epsilon
            # abs_diff > epsilon_captured -> Boolean tensor (1, C, H, W)
            # torch.any(..., dim=1) -> Boolean tensor (1, H, W) where True if any channel changed
            epsilon_captured = 1e-6
            changed_pixels_mask = torch.any(abs_diff > epsilon_captured, dim=1) # Shape (1, H, W)

            # Count number of changed pixels (L0 distance)
            l0_distance = torch.sum(changed_pixels_mask).item()
            
            # Check against threshold
            if l0_distance >= l0_threshold_captured:
                print(f"L0 distance ({l0_distance}) >= threshold ({l0_threshold_captured}). Stopping.") # Optional debug print
                return True # Stop the attack
            else:
                return False # Continue

        # Return the initial loss (numpy float), the loss function, and the callback
        return initial_loss_val.detach().cpu().numpy(), func, callback

    def _perturb(self, source, solution, destination=None):
        if destination is None:
            destination = source

        c, h, w = source.shape[1:]

        x, y, xl, yl = solution[:4]
        destinations = solution[4:]

        source_pixels = np.ix_(range(c), np.arange(y, y + yl), np.arange(x, x + xl))

        indexes = torch.tensor(destinations)
        destination = destination.clone().detach().to(self.device)

        s = source[0][source_pixels].view(c, -1)

        destination[0, :, indexes[:, 1], indexes[:, 0]] = s

        return destination
    

if __name__ == "__main__":
    from evaluation import eval_miou
    from dataset import CitySet, ADESet
    from mmseg.apis import init_model
    from tqdm import tqdm
    import setproctitle
    setproctitle.setproctitle("Pixle_Attack_Process")
    
    config = {"num_class": 150,
              "dataset": "ade20k",
              "data_dir": "./datasets/ade20k"}
    
    cf_path = 'configs/mask2former/mask2former_swin-b-in22k-384x384-pre_8xb2-160k_ade20k-640x640.py'
    ckpt_path = 'ckpt/mask2former_swin-b-in22k-384x384-pre_8xb2-160k_ade20k-640x640_20221203_235230-7ec0f569.pth'

    device = "cuda" if torch.cuda.is_available() else "cpu"
    num_samples = 1
    dataset = ADESet(dataset_dir=config["data_dir"])
    dataset.images = dataset.images[:min(len(dataset.images), num_samples)]
    dataset.filenames = dataset.filenames[:min(len(dataset.filenames), num_samples)]
    dataset.gt_images = dataset.gt_images[:min(len(dataset.gt_images), num_samples)]

    model = init_model(cf_path, None, device)
    # 2. 체크포인트 로드 (weights_only=False 직접 설정)
    checkpoint = torch.load(ckpt_path, map_location=device, weights_only=False)
    model.load_state_dict(checkpoint['state_dict'])

    # img, filename, gt = dataset[0]
    img_list = []
    adv_img_list_1 = []
    adv_img_list_2 = []
    adv_img_list_3 = []
    adv_img_list_4 = []
    adv_img_list_result = []
    gt_list = []
    file_path = []
    matrix_results_list = []


    for img, filename, gt in tqdm(dataset, desc="Generating adversarial examples"):

        img_tensor = torch.from_numpy(img.copy()).unsqueeze(0).permute(0, 3, 1, 2) # Shape: (1, C, H, W)
        gt_tensor = torch.from_numpy(gt.copy()).unsqueeze(0) # Shape: (1, H, W)

        # Create pixle object
        pixle = Pixle(
            model=model,
            x_dimensions=(h_found, w_found),
            y_dimensions=(h_found, w_found),
            pixel_mapping="random",
            restarts=250,
            max_iterations=config["iters"],
            update_each_iteration=False,
            threshold=config["attack_pixel"],
            device=config["device"],
            cfg=config,
            is_mmseg_model=False,  # DataParallel 문제 해결을 위해 False로 설정
            model_config=model_config  # model_config 전달
        )

        results = pixle.forward(img_tensor, gt_tensor)
        results_adv_images = [x.squeeze(0).permute(1, 2, 0).cpu().numpy() for x in results['adv_images']]
        results_iterations_at_save = results['iterations_at_save']

        adv_img_list_1.append(results_adv_images[0])
        adv_img_list_2.append(results_adv_images[1])
        adv_img_list_3.append(results_adv_images[2])
        adv_img_list_4.append(results_adv_images[3])
        adv_img_list_result.append(results_adv_images[4])
        gt_list.append(gt)
        file_path.append(filename)

    benign_pred_1, adv_pred_1, _, adv_miou_score_1 = eval_miou(model, dataset, adv_img_list_1, config)
    benign_pred_2, adv_pred_2, _, adv_miou_score_2 = eval_miou(model, dataset, adv_img_list_2, config)
    benign_pred_3, adv_pred_3, _, adv_miou_score_3 = eval_miou(model, dataset, adv_img_list_3, config)
    benign_pred_4, adv_pred_4, _, adv_miou_score_4 = eval_miou(model, dataset, adv_img_list_4, config)
    benign_pred_rlt, adv_pred_rlt, benign_miou_score_rlt, adv_miou_score_rlt = eval_miou(model, dataset, adv_img_list_result, config)

    print(f"benign_miou_score: {benign_miou_score_rlt['mean_iou']}")
    print(f"adv_miou_score_1: {adv_miou_score_1['mean_iou']}")
    print(f"adv_miou_score_2: {adv_miou_score_2['mean_iou']}")
    print(f"adv_miou_score_3: {adv_miou_score_3['mean_iou']}")
    print(f"adv_miou_score_4: {adv_miou_score_4['mean_iou']}")
    print(f"adv_miou_score: {adv_miou_score_rlt['mean_iou']}")
    print(f"file_path: {file_path}")
    # print(f"matrix_results_list: {matrix_results_list}")<|MERGE_RESOLUTION|>--- conflicted
+++ resolved
@@ -54,10 +54,10 @@
         device=None,
         cfg = None,
         is_mmseg_model=False,
-<<<<<<< HEAD
         loss='prob',
         eps=0.01,
-        d=5
+        d=5,
+        model_config=None  # model_config 파라미터 추가
     ):
         self.model = model
         self.device = device
@@ -65,12 +65,6 @@
 
         # Check if this is a robust model or mmseg model
         self.is_mmseg_model = is_mmseg_model
-=======
-        model_config=None  # model_config 파라미터 추가
-    ):
-        self.model = model
-        self.device = device
->>>>>>> 124bc0d0
 
         # Loss function and related parameters
         self.loss = loss
@@ -573,12 +567,11 @@
                 adv_logits = adv_result.seg_logits.data.to(self.device) # Shape: (C, H, W)
                 adv_probs = softmax(adv_logits, dim=0) # Shape: (C, H, W)
             else:
-<<<<<<< HEAD
-                # Use model_predict for Robust models
+                # model_predict 사용 (DataParallel 문제 없음)
                 from adv_setting import model_predict
-                img_np = pert_image_tensor.squeeze(0).permute(1, 2, 0).cpu().numpy().astype(np.uint8)
-                adv_probs, _ = model_predict(self.model, img_np, self.cfg)
-                adv_logits = torch.log(adv_probs)
+                pert_img_np = pert_image_tensor.squeeze(0).permute(1, 2, 0).cpu().numpy().astype(np.uint8)
+                adv_probs, _ = model_predict(self.model, pert_img_np, self.model_config)
+                adv_probs = adv_probs.to(self.device)
 
             # Calculate loss based on loss type
             if self.loss == 'prob':
@@ -614,16 +607,6 @@
 
                 # Update pre_changed_pixels
                 self.pre_changed_pixels = current_changed_pixels
-=======
-                # model_predict 사용 (DataParallel 문제 없음)
-                pert_img_np = pert_image_tensor.squeeze(0).permute(1, 2, 0).cpu().numpy().astype(np.uint8)
-                adv_probs, _ = model_predict(self.model, pert_img_np, self.model_config)
-                adv_probs = adv_probs.to(self.device)
-            
-            adv_correct_probs = adv_probs[final_mask]
-            # Average these probabilities
-            loss_val = torch.mean(adv_correct_probs.float())
->>>>>>> 124bc0d0
 
                 # Combine margin loss and decision loss
                 total_loss = margin_loss - decision_loss
