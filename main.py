--- conflicted
+++ resolved
@@ -161,15 +161,11 @@
     base_dir = os.path.join(config["base_dir"], start_timestamp)
     os.makedirs(base_dir, exist_ok=True)
 
-<<<<<<< HEAD
     for i, (img, filename, gt) in tqdm(enumerate(dataset), desc="Generating adversarial examples"):
         setproctitle.setproctitle(f"Pixle_Attack_{config['dataset']}_{config['model']}_{config['attack_pixel']}_({i+1}/100)_Process")
         # Convert to BGR for model inference if needed, keep original RGB for saving/display
         img_bgr = img[:, :, ::-1].copy()
 
-=======
-    for img_bgr, filename, gt in tqdm(dataset, desc="Generating adversarial examples"):
->>>>>>> b5a300fc
         img_tensor = torch.from_numpy(img_bgr.copy()).unsqueeze(0).permute(0, 3, 1, 2).float().to(device) # Ensure float and on GPU
         gt_tensor = torch.from_numpy(gt.copy()).unsqueeze(0).long().to(device) # Ensure long and on GPU
         # print(img_tensor.shape)
